--- conflicted
+++ resolved
@@ -25,17 +25,10 @@
           git fetch --force --tags
 
           one="{ \"file\": \"./support/docker/production/Dockerfile.bullseye\", \"ref\": \"develop\", \"tags\": \"chocobozzz/peertube:develop-bullseye\", \"platforms\": \"linux/amd64\" }"
-<<<<<<< HEAD
-          one="{ \"file\": \"./support/docker/production/Dockerfile.bullseye\", \"ref\": \"develop\", \"tags\": \"chocobozzz/peertube:develop-bullseye\", \"platforms\": \"linux/arm64\" }"
-          two="{ \"file\": \"./support/docker/production/Dockerfile.bullseye\", \"ref\": \"master\", \"tags\": \"chocobozzz/peertube:production-bullseye,chocobozzz/peertube:$(git describe --abbrev=0)-bullseye\", \"platforms\": \"linux/amd64\" }"
-          two="{ \"file\": \"./support/docker/production/Dockerfile.bullseye\", \"ref\": \"master\", \"tags\": \"chocobozzz/peertube:production-bullseye,chocobozzz/peertube:$(git describe --abbrev=0)-bullseye\", \"platforms\": \"linux/arm64\" }"
-          three="{ \"file\": \"./support/docker/production/Dockerfile.nginx\", \"ref\": \"master\", \"tags\": \"chocobozzz/peertube-webserver:latest\", \"platforms\": \"linux/amd64,linux/arm64\" }"
-=======
           two="{ \"file\": \"./support/docker/production/Dockerfile.bullseye\", \"ref\": \"develop\", \"tags\": \"chocobozzz/peertube:develop-bullseye\", \"platforms\": \"linux/arm64\" }"
           three="{ \"file\": \"./support/docker/production/Dockerfile.bullseye\", \"ref\": \"master\", \"tags\": \"chocobozzz/peertube:production-bullseye,chocobozzz/peertube:$(git describe --abbrev=0)-bullseye\", \"platforms\": \"linux/amd64\" }"
           four="{ \"file\": \"./support/docker/production/Dockerfile.bullseye\", \"ref\": \"master\", \"tags\": \"chocobozzz/peertube:production-bullseye,chocobozzz/peertube:$(git describe --abbrev=0)-bullseye\", \"platforms\": \"linux/arm64\" }"
           five="{ \"file\": \"./support/docker/production/Dockerfile.nginx\", \"ref\": \"master\", \"tags\": \"chocobozzz/peertube-webserver:latest\", \"platforms\": \"linux/amd64,linux/arm64\" }"
->>>>>>> 43fe59ae
 
           matrix="[$one,$two,$three,$four,$five]"
           echo "matrix={\"include\":$matrix}" >> $GITHUB_OUTPUT
