--- conflicted
+++ resolved
@@ -13,13 +13,5 @@
   certs: 'test4/certs/'
   uploads: 'test4/uploads/'
   logs: 'test4/logs/'
-<<<<<<< HEAD
   thumbnails: 'test4/thumbnails/'
-  torrents: 'test4/torrents/'
-
-network:
-  friends:
-    - 'http://localhost:9002'
-=======
-  thumbnails: 'test4/thumbnails/'
->>>>>>> c4403b29
+  torrents: 'test4/torrents/'