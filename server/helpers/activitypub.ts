import * as Bluebird from 'bluebird'
import * as validator from 'validator'
import { ResultList } from '../../shared/models'
import { Activity } from '../../shared/models/activitypub'
import { ACTIVITY_PUB } from '../initializers'
import { ActorModel } from '../models/activitypub/actor'
import { signJsonLDObject } from './peertube-crypto'
import { pageToStartAndCount } from './core-utils'
import { parse } from 'url'

function activityPubContextify <T> (data: T) {
  return Object.assign(data, {
    '@context': [
      'https://www.w3.org/ns/activitystreams',
      'https://w3id.org/security/v1',
      {
        RsaSignature2017: 'https://w3id.org/security#RsaSignature2017',
        pt: 'https://joinpeertube.org/ns#',
        sc: 'http://schema.org#',
        Hashtag: 'as:Hashtag',
        uuid: 'sc:identifier',
        category: 'sc:category',
        licence: 'sc:license',
        subtitleLanguage: 'sc:subtitleLanguage',
        sensitive: 'as:sensitive',
<<<<<<< HEAD
        language: 'schema:inLanguage',
        views: 'schema:Number',
        stats: 'schema:Number',
        size: 'schema:Number',
        fps: 'schema:Number',
        commentsEnabled: 'schema:Boolean',
        downloadEnabled: 'schema:Boolean',
        waitTranscoding: 'schema:Boolean',
        expires: 'schema:expires',
        support: 'schema:Text',
        CacheFile: 'pt:CacheFile'
=======
        language: 'sc:inLanguage',
        views: 'sc:Number',
        state: 'sc:Number',
        size: 'sc:Number',
        fps: 'sc:Number',
        commentsEnabled: 'sc:Boolean',
        waitTranscoding: 'sc:Boolean',
        expires: 'sc:expires',
        support: 'sc:Text',
        CacheFile: 'pt:CacheFile',
        Infohash: 'pt:Infohash'
>>>>>>> 9b712a20
      },
      {
        likes: {
          '@id': 'as:likes',
          '@type': '@id'
        },
        dislikes: {
          '@id': 'as:dislikes',
          '@type': '@id'
        },
        shares: {
          '@id': 'as:shares',
          '@type': '@id'
        },
        comments: {
          '@id': 'as:comments',
          '@type': '@id'
        }
      }
    ]
  })
}

type ActivityPubCollectionPaginationHandler = (start: number, count: number) => Bluebird<ResultList<any>> | Promise<ResultList<any>>
async function activityPubCollectionPagination (baseUrl: string, handler: ActivityPubCollectionPaginationHandler, page?: any) {
  if (!page || !validator.isInt(page)) {
    // We just display the first page URL, we only need the total items
    const result = await handler(0, 1)

    return {
      id: baseUrl,
      type: 'OrderedCollection',
      totalItems: result.total,
      first: baseUrl + '?page=1'
    }
  }

  const { start, count } = pageToStartAndCount(page, ACTIVITY_PUB.COLLECTION_ITEMS_PER_PAGE)
  const result = await handler(start, count)

  let next: string | undefined
  let prev: string | undefined

  // Assert page is a number
  page = parseInt(page, 10)

  // There are more results
  if (result.total > page * ACTIVITY_PUB.COLLECTION_ITEMS_PER_PAGE) {
    next = baseUrl + '?page=' + (page + 1)
  }

  if (page > 1) {
    prev = baseUrl + '?page=' + (page - 1)
  }

  return {
    id: baseUrl + '?page=' + page,
    type: 'OrderedCollectionPage',
    prev,
    next,
    partOf: baseUrl,
    orderedItems: result.data,
    totalItems: result.total
  }

}

function buildSignedActivity (byActor: ActorModel, data: Object) {
  const activity = activityPubContextify(data)

  return signJsonLDObject(byActor, activity) as Promise<Activity>
}

function getAPId (activity: string | { id: string }) {
  if (typeof activity === 'string') return activity

  return activity.id
}

function checkUrlsSameHost (url1: string, url2: string) {
  const idHost = parse(url1).host
  const actorHost = parse(url2).host

  return idHost && actorHost && idHost.toLowerCase() === actorHost.toLowerCase()
}

// ---------------------------------------------------------------------------

export {
  checkUrlsSameHost,
  getAPId,
  activityPubContextify,
  activityPubCollectionPagination,
  buildSignedActivity
}<|MERGE_RESOLUTION|>--- conflicted
+++ resolved
@@ -23,31 +23,18 @@
         licence: 'sc:license',
         subtitleLanguage: 'sc:subtitleLanguage',
         sensitive: 'as:sensitive',
-<<<<<<< HEAD
-        language: 'schema:inLanguage',
-        views: 'schema:Number',
-        stats: 'schema:Number',
-        size: 'schema:Number',
-        fps: 'schema:Number',
-        commentsEnabled: 'schema:Boolean',
-        downloadEnabled: 'schema:Boolean',
-        waitTranscoding: 'schema:Boolean',
-        expires: 'schema:expires',
-        support: 'schema:Text',
-        CacheFile: 'pt:CacheFile'
-=======
         language: 'sc:inLanguage',
         views: 'sc:Number',
         state: 'sc:Number',
         size: 'sc:Number',
         fps: 'sc:Number',
         commentsEnabled: 'sc:Boolean',
+        downloadEnabled: 'sc:Boolean',
         waitTranscoding: 'sc:Boolean',
         expires: 'sc:expires',
         support: 'sc:Text',
         CacheFile: 'pt:CacheFile',
         Infohash: 'pt:Infohash'
->>>>>>> 9b712a20
       },
       {
         likes: {
