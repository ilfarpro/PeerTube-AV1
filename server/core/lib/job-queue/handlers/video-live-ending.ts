--- conflicted
+++ resolved
@@ -309,19 +309,9 @@
 }
 
 function createStoryboardJob (video: MVideo) {
-<<<<<<< HEAD
   return JobQueue.Instance.createJob(buildStoryboardJobIfNeeded({ video, federate: true }))
-=======
-  return JobQueue.Instance.createJob({
-    type: 'generate-video-storyboard' as 'generate-video-storyboard',
-    payload: {
-      videoUUID: video.uuid,
-      federate: true
-    }
-  })
 }
 
 async function hasReplayFiles (replayDirectory: string) {
   return (await readdir(replayDirectory)).length !== 0
->>>>>>> 5cf5465d
 }