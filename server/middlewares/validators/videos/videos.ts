import * as express from 'express'
import 'express-validator'
import { body, param, query, ValidationChain } from 'express-validator/check'
import { UserRight, VideoChangeOwnershipStatus, VideoPrivacy } from '../../../../shared'
import {
  isBooleanValid,
  isDateValid,
  isIdOrUUIDValid,
  isIdValid,
  isUUIDValid,
  toArray,
  toIntOrNull,
  toValueOrNull
} from '../../../helpers/custom-validators/misc'
import {
  checkUserCanManageVideo,
  isVideoOriginallyPublishedAtValid,
  isScheduleVideoUpdatePrivacyValid,
  isVideoCategoryValid,
  isVideoChannelOfAccountExist,
  isVideoDescriptionValid,
  isVideoExist,
  isVideoFile,
  isVideoFilterValid,
  isVideoImage,
  isVideoLanguageValid,
  isVideoLicenceValid,
  isVideoNameValid,
  isVideoPrivacyValid,
  isVideoSupportValid,
  isVideoTagsValid
} from '../../../helpers/custom-validators/videos'
import { getDurationFromVideoFile } from '../../../helpers/ffmpeg-utils'
import { logger } from '../../../helpers/logger'
import { CONFIG, CONSTRAINTS_FIELDS } from '../../../initializers'
import { authenticatePromiseIfNeeded } from '../../oauth'
import { areValidationErrors } from '../utils'
import { cleanUpReqFiles } from '../../../helpers/express-utils'
import { VideoModel } from '../../../models/video/video'
import { UserModel } from '../../../models/account/user'
import { checkUserCanTerminateOwnershipChange, doesChangeVideoOwnershipExist } from '../../../helpers/custom-validators/video-ownership'
import { VideoChangeOwnershipAccept } from '../../../../shared/models/videos/video-change-ownership-accept.model'
import { VideoChangeOwnershipModel } from '../../../models/video/video-change-ownership'
import { AccountModel } from '../../../models/account/account'
import { VideoFetchType } from '../../../helpers/video'
import { isNSFWQueryValid, isNumberArray, isStringArray } from '../../../helpers/custom-validators/search'
import { getServerActor } from '../../../helpers/utils'

const videosAddValidator = getCommonVideoAttributes().concat([
  body('videofile')
    .custom((value, { req }) => isVideoFile(req.files)).withMessage(
      'This file is not supported or too large. Please, make sure it is of the following type: '
      + CONSTRAINTS_FIELDS.VIDEOS.EXTNAME.join(', ')
    ),
  body('name').custom(isVideoNameValid).withMessage('Should have a valid name'),
  body('channelId')
    .toInt()
    .custom(isIdValid).withMessage('Should have correct video channel id'),

  async (req: express.Request, res: express.Response, next: express.NextFunction) => {
    logger.debug('Checking videosAdd parameters', { parameters: req.body, files: req.files })

    if (areValidationErrors(req, res)) return cleanUpReqFiles(req)
    if (areErrorsInScheduleUpdate(req, res)) return cleanUpReqFiles(req)

    const videoFile: Express.Multer.File = req.files['videofile'][0]
    const user = res.locals.oauth.token.User

    if (!await isVideoChannelOfAccountExist(req.body.channelId, user, res)) return cleanUpReqFiles(req)

    const isAble = await user.isAbleToUploadVideo(videoFile)
    if (isAble === false) {
      res.status(403)
         .json({ error: 'The user video quota is exceeded with this video.' })

      return cleanUpReqFiles(req)
    }

    let duration: number

    try {
      duration = await getDurationFromVideoFile(videoFile.path)
    } catch (err) {
      logger.error('Invalid input file in videosAddValidator.', { err })
      res.status(400)
         .json({ error: 'Invalid input file.' })

      return cleanUpReqFiles(req)
    }

    videoFile['duration'] = duration

    return next()
  }
])

const videosUpdateValidator = getCommonVideoAttributes().concat([
  param('id').custom(isIdOrUUIDValid).not().isEmpty().withMessage('Should have a valid id'),
  body('name')
    .optional()
    .custom(isVideoNameValid).withMessage('Should have a valid name'),
  body('channelId')
    .optional()
    .toInt()
    .custom(isIdValid).withMessage('Should have correct video channel id'),

  async (req: express.Request, res: express.Response, next: express.NextFunction) => {
    logger.debug('Checking videosUpdate parameters', { parameters: req.body })

    if (areValidationErrors(req, res)) return cleanUpReqFiles(req)
    if (areErrorsInScheduleUpdate(req, res)) return cleanUpReqFiles(req)
    if (!await isVideoExist(req.params.id, res)) return cleanUpReqFiles(req)

    const video = res.locals.video

    // Check if the user who did the request is able to update the video
    const user = res.locals.oauth.token.User
    if (!checkUserCanManageVideo(user, res.locals.video, UserRight.UPDATE_ANY_VIDEO, res)) return cleanUpReqFiles(req)

    if (video.privacy !== VideoPrivacy.PRIVATE && req.body.privacy === VideoPrivacy.PRIVATE) {
      cleanUpReqFiles(req)
      return res.status(409)
        .json({ error: 'Cannot set "private" a video that was not private.' })
    }

    if (req.body.channelId && !await isVideoChannelOfAccountExist(req.body.channelId, user, res)) return cleanUpReqFiles(req)

    return next()
  }
])

async function checkVideoFollowConstraints (req: express.Request, res: express.Response, next: express.NextFunction) {
  const video: VideoModel = res.locals.video

  // Anybody can watch local videos
  if (video.isOwned() === true) return next()

  // Logged user
  if (res.locals.oauth) {
    // Users can search or watch remote videos
    if (CONFIG.SEARCH.REMOTE_URI.USERS === true) return next()
  }

  // Anybody can search or watch remote videos
  if (CONFIG.SEARCH.REMOTE_URI.ANONYMOUS === true) return next()

  // Check our instance follows an actor that shared this video
  const serverActor = await getServerActor()
  if (await VideoModel.checkVideoHasInstanceFollow(video.id, serverActor.id) === true) return next()

  return res.status(403)
            .json({
              error: 'Cannot get this video regarding follow constraints.'
            })
}

const videosCustomGetValidator = (fetchType: VideoFetchType) => {
  return [
    param('id').custom(isIdOrUUIDValid).not().isEmpty().withMessage('Should have a valid id'),

    async (req: express.Request, res: express.Response, next: express.NextFunction) => {
      logger.debug('Checking videosGet parameters', { parameters: req.params })

      if (areValidationErrors(req, res)) return
      if (!await isVideoExist(req.params.id, res, fetchType)) return

      const video: VideoModel = res.locals.video

      // Video private or blacklisted
      if (video.privacy === VideoPrivacy.PRIVATE || video.VideoBlacklist) {
        await authenticatePromiseIfNeeded(req, res)

        const user: UserModel = res.locals.oauth ? res.locals.oauth.token.User : null

        // Only the owner or a user that have blacklist rights can see the video
        if (
          !user ||
          (video.VideoChannel.Account.userId !== user.id && !user.hasRight(UserRight.MANAGE_VIDEO_BLACKLIST))
        ) {
          return res.status(403)
                    .json({ error: 'Cannot get this private or blacklisted video.' })
        }

        return next()
      }

      // Video is public, anyone can access it
      if (video.privacy === VideoPrivacy.PUBLIC) return next()

      // Video is unlisted, check we used the uuid to fetch it
      if (video.privacy === VideoPrivacy.UNLISTED) {
        if (isUUIDValid(req.params.id)) return next()

        // Don't leak this unlisted video
        return res.status(404).end()
      }
    }
  ]
}

const videosGetValidator = videosCustomGetValidator('all')

const videosRemoveValidator = [
  param('id').custom(isIdOrUUIDValid).not().isEmpty().withMessage('Should have a valid id'),

  async (req: express.Request, res: express.Response, next: express.NextFunction) => {
    logger.debug('Checking videosRemove parameters', { parameters: req.params })

    if (areValidationErrors(req, res)) return
    if (!await isVideoExist(req.params.id, res)) return

    // Check if the user who did the request is able to delete the video
    if (!checkUserCanManageVideo(res.locals.oauth.token.User, res.locals.video, UserRight.REMOVE_ANY_VIDEO, res)) return

    return next()
  }
]

const videosChangeOwnershipValidator = [
  param('videoId').custom(isIdOrUUIDValid).not().isEmpty().withMessage('Should have a valid id'),

  async (req: express.Request, res: express.Response, next: express.NextFunction) => {
    logger.debug('Checking changeOwnership parameters', { parameters: req.params })

    if (areValidationErrors(req, res)) return
    if (!await isVideoExist(req.params.videoId, res)) return

    // Check if the user who did the request is able to change the ownership of the video
    if (!checkUserCanManageVideo(res.locals.oauth.token.User, res.locals.video, UserRight.CHANGE_VIDEO_OWNERSHIP, res)) return

    const nextOwner = await AccountModel.loadLocalByName(req.body.username)
    if (!nextOwner) {
      res.status(400)
        .json({ error: 'Changing video ownership to a remote account is not supported yet' })

      return
    }
    res.locals.nextOwner = nextOwner

    return next()
  }
]

const videosTerminateChangeOwnershipValidator = [
  param('id').custom(isIdOrUUIDValid).not().isEmpty().withMessage('Should have a valid id'),

  async (req: express.Request, res: express.Response, next: express.NextFunction) => {
    logger.debug('Checking changeOwnership parameters', { parameters: req.params })

    if (areValidationErrors(req, res)) return
    if (!await doesChangeVideoOwnershipExist(req.params.id, res)) return

    // Check if the user who did the request is able to change the ownership of the video
    if (!checkUserCanTerminateOwnershipChange(res.locals.oauth.token.User, res.locals.videoChangeOwnership, res)) return

    return next()
  },
  async (req: express.Request, res: express.Response, next: express.NextFunction) => {
    const videoChangeOwnership = res.locals.videoChangeOwnership as VideoChangeOwnershipModel

    if (videoChangeOwnership.status === VideoChangeOwnershipStatus.WAITING) {
      return next()
    } else {
      res.status(403)
        .json({ error: 'Ownership already accepted or refused' })

      return
    }
  }
]

const videosAcceptChangeOwnershipValidator = [
  async (req: express.Request, res: express.Response, next: express.NextFunction) => {
    const body = req.body as VideoChangeOwnershipAccept
    if (!await isVideoChannelOfAccountExist(body.channelId, res.locals.oauth.token.User, res)) return

    const user = res.locals.oauth.token.User
    const videoChangeOwnership = res.locals.videoChangeOwnership as VideoChangeOwnershipModel
    const isAble = await user.isAbleToUploadVideo(videoChangeOwnership.Video.getOriginalFile())
    if (isAble === false) {
      res.status(403)
        .json({ error: 'The user video quota is exceeded with this video.' })

      return
    }

    return next()
  }
]

function getCommonVideoAttributes () {
  return [
    body('thumbnailfile')
      .custom((value, { req }) => isVideoImage(req.files, 'thumbnailfile')).withMessage(
      'This thumbnail file is not supported or too large. Please, make sure it is of the following type: '
      + CONSTRAINTS_FIELDS.VIDEOS.IMAGE.EXTNAME.join(', ')
    ),
    body('previewfile')
      .custom((value, { req }) => isVideoImage(req.files, 'previewfile')).withMessage(
      'This preview file is not supported or too large. Please, make sure it is of the following type: '
      + CONSTRAINTS_FIELDS.VIDEOS.IMAGE.EXTNAME.join(', ')
    ),

    body('category')
      .optional()
      .customSanitizer(toIntOrNull)
      .custom(isVideoCategoryValid).withMessage('Should have a valid category'),
    body('licence')
      .optional()
      .customSanitizer(toIntOrNull)
      .custom(isVideoLicenceValid).withMessage('Should have a valid licence'),
    body('language')
      .optional()
      .customSanitizer(toValueOrNull)
      .custom(isVideoLanguageValid).withMessage('Should have a valid language'),
    body('nsfw')
      .optional()
      .toBoolean()
      .custom(isBooleanValid).withMessage('Should have a valid NSFW attribute'),
    body('waitTranscoding')
      .optional()
      .toBoolean()
      .custom(isBooleanValid).withMessage('Should have a valid wait transcoding attribute'),
    body('privacy')
      .optional()
      .toInt()
      .custom(isVideoPrivacyValid).withMessage('Should have correct video privacy'),
    body('description')
      .optional()
      .customSanitizer(toValueOrNull)
      .custom(isVideoDescriptionValid).withMessage('Should have a valid description'),
    body('support')
      .optional()
      .customSanitizer(toValueOrNull)
      .custom(isVideoSupportValid).withMessage('Should have a valid support text'),
    body('tags')
      .optional()
      .customSanitizer(toValueOrNull)
      .custom(isVideoTagsValid).withMessage('Should have correct tags'),
    body('commentsEnabled')
      .optional()
      .toBoolean()
      .custom(isBooleanValid).withMessage('Should have comments enabled boolean'),
<<<<<<< HEAD
    body('originallyPublishedAt')
      .optional()
      .customSanitizer(toValueOrNull)
      .custom(isVideoOriginallyPublishedAtValid).withMessage('Should have a valid original publication date'),
=======
    body('downloadEnabled')
      .optional()
      .toBoolean()
      .custom(isBooleanValid).withMessage('Should have downloading enabled boolean'),
>>>>>>> 501e9611

    body('scheduleUpdate')
      .optional()
      .customSanitizer(toValueOrNull),
    body('scheduleUpdate.updateAt')
      .optional()
      .custom(isDateValid).withMessage('Should have a valid schedule update date'),
    body('scheduleUpdate.privacy')
      .optional()
      .toInt()
      .custom(isScheduleVideoUpdatePrivacyValid).withMessage('Should have correct schedule update privacy')
  ] as (ValidationChain | express.Handler)[]
}

const commonVideosFiltersValidator = [
  query('categoryOneOf')
    .optional()
    .customSanitizer(toArray)
    .custom(isNumberArray).withMessage('Should have a valid one of category array'),
  query('licenceOneOf')
    .optional()
    .customSanitizer(toArray)
    .custom(isNumberArray).withMessage('Should have a valid one of licence array'),
  query('languageOneOf')
    .optional()
    .customSanitizer(toArray)
    .custom(isStringArray).withMessage('Should have a valid one of language array'),
  query('tagsOneOf')
    .optional()
    .customSanitizer(toArray)
    .custom(isStringArray).withMessage('Should have a valid one of tags array'),
  query('tagsAllOf')
    .optional()
    .customSanitizer(toArray)
    .custom(isStringArray).withMessage('Should have a valid all of tags array'),
  query('nsfw')
    .optional()
    .custom(isNSFWQueryValid).withMessage('Should have a valid NSFW attribute'),
  query('filter')
    .optional()
    .custom(isVideoFilterValid).withMessage('Should have a valid filter attribute'),

  (req: express.Request, res: express.Response, next: express.NextFunction) => {
    logger.debug('Checking commons video filters query', { parameters: req.query })

    if (areValidationErrors(req, res)) return

    const user: UserModel = res.locals.oauth ? res.locals.oauth.token.User : undefined
    if (req.query.filter === 'all-local' && (!user || user.hasRight(UserRight.SEE_ALL_VIDEOS) === false)) {
      res.status(401)
         .json({ error: 'You are not allowed to see all local videos.' })

      return
    }

    return next()
  }
]

// ---------------------------------------------------------------------------

export {
  videosAddValidator,
  videosUpdateValidator,
  videosGetValidator,
  checkVideoFollowConstraints,
  videosCustomGetValidator,
  videosRemoveValidator,

  videosChangeOwnershipValidator,
  videosTerminateChangeOwnershipValidator,
  videosAcceptChangeOwnershipValidator,

  getCommonVideoAttributes,

  commonVideosFiltersValidator
}

// ---------------------------------------------------------------------------

function areErrorsInScheduleUpdate (req: express.Request, res: express.Response) {
  if (req.body.scheduleUpdate) {
    if (!req.body.scheduleUpdate.updateAt) {
      logger.warn('Invalid parameters: scheduleUpdate.updateAt is mandatory.')

      res.status(400)
         .json({ error: 'Schedule update at is mandatory.' })

      return true
    }
  }

  return false
}<|MERGE_RESOLUTION|>--- conflicted
+++ resolved
@@ -341,18 +341,14 @@
       .optional()
       .toBoolean()
       .custom(isBooleanValid).withMessage('Should have comments enabled boolean'),
-<<<<<<< HEAD
-    body('originallyPublishedAt')
-      .optional()
-      .customSanitizer(toValueOrNull)
-      .custom(isVideoOriginallyPublishedAtValid).withMessage('Should have a valid original publication date'),
-=======
     body('downloadEnabled')
       .optional()
       .toBoolean()
       .custom(isBooleanValid).withMessage('Should have downloading enabled boolean'),
->>>>>>> 501e9611
-
+    body('originallyPublishedAt')
+        .optional()
+        .customSanitizer(toValueOrNull)
+        .custom(isVideoOriginallyPublishedAtValid).withMessage('Should have a valid original publication date'),
     body('scheduleUpdate')
       .optional()
       .customSanitizer(toValueOrNull),
