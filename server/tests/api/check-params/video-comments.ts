/* eslint-disable @typescript-eslint/no-unused-expressions,@typescript-eslint/require-await */

import 'mocha'
import * as chai from 'chai'
import { checkBadCountPagination, checkBadSortPagination, checkBadStartPagination } from '@server/tests/shared'
import { HttpStatusCode, VideoCreateResult } from '@shared/models'
import {
  cleanupTests,
  createSingleServer,
  makeDeleteRequest,
  makeGetRequest,
  makePostBodyRequest,
  PeerTubeServer,
  setAccessTokensToServers
<<<<<<< HEAD
} from '@shared/server-commands'
=======
} from '@shared/extra-utils'
import { HttpStatusCode, VideoCreateResult, VideoPrivacy } from '@shared/models'
>>>>>>> 84c8d986

const expect = chai.expect

describe('Test video comments API validator', function () {
  let pathThread: string
  let pathComment: string
  let server: PeerTubeServer
  let video: VideoCreateResult
  let userAccessToken: string
  let userAccessToken2: string
  let commentId: number
  let privateCommentId: number
  let privateVideo: VideoCreateResult

  // ---------------------------------------------------------------

  before(async function () {
    this.timeout(30000)

    server = await createSingleServer(1)

    await setAccessTokensToServers([ server ])

    {
      video = await server.videos.upload({ attributes: {} })
      pathThread = '/api/v1/videos/' + video.uuid + '/comment-threads'
    }

    {
      privateVideo = await server.videos.upload({ attributes: { privacy: VideoPrivacy.PRIVATE } })
    }

    {
      const created = await server.comments.createThread({ videoId: video.uuid, text: 'coucou' })
      commentId = created.id
      pathComment = '/api/v1/videos/' + video.uuid + '/comments/' + commentId
    }

    {
      const created = await server.comments.createThread({ videoId: privateVideo.uuid, text: 'coucou' })
      privateCommentId = created.id
    }

    {
      const user = { username: 'user1', password: 'my super password' }
      await server.users.create({ username: user.username, password: user.password })
      userAccessToken = await server.login.getAccessToken(user)
    }

    {
      const user = { username: 'user2', password: 'my super password' }
      await server.users.create({ username: user.username, password: user.password })
      userAccessToken2 = await server.login.getAccessToken(user)
    }
  })

  describe('When listing video comment threads', function () {
    it('Should fail with a bad start pagination', async function () {
      await checkBadStartPagination(server.url, pathThread, server.accessToken)
    })

    it('Should fail with a bad count pagination', async function () {
      await checkBadCountPagination(server.url, pathThread, server.accessToken)
    })

    it('Should fail with an incorrect sort', async function () {
      await checkBadSortPagination(server.url, pathThread, server.accessToken)
    })

    it('Should fail with an incorrect video', async function () {
      await makeGetRequest({
        url: server.url,
        path: '/api/v1/videos/ba708d62-e3d7-45d9-9d73-41b9097cc02d/comment-threads',
        expectedStatus: HttpStatusCode.NOT_FOUND_404
      })
    })

    it('Should fail with a private video without token', async function () {
      await makeGetRequest({
        url: server.url,
        path: '/api/v1/videos/' + privateVideo.shortUUID + '/comment-threads',
        expectedStatus: HttpStatusCode.UNAUTHORIZED_401
      })
    })

    it('Should fail with another user token', async function () {
      await makeGetRequest({
        url: server.url,
        token: userAccessToken,
        path: '/api/v1/videos/' + privateVideo.shortUUID + '/comment-threads',
        expectedStatus: HttpStatusCode.FORBIDDEN_403
      })
    })

    it('Should succeed with the correct params', async function () {
      await makeGetRequest({
        url: server.url,
        token: server.accessToken,
        path: '/api/v1/videos/' + privateVideo.shortUUID + '/comment-threads',
        expectedStatus: HttpStatusCode.OK_200
      })
    })
  })

  describe('When listing comments of a thread', function () {
    it('Should fail with an incorrect video', async function () {
      await makeGetRequest({
        url: server.url,
        path: '/api/v1/videos/ba708d62-e3d7-45d9-9d73-41b9097cc02d/comment-threads/' + commentId,
        expectedStatus: HttpStatusCode.NOT_FOUND_404
      })
    })

    it('Should fail with an incorrect thread id', async function () {
      await makeGetRequest({
        url: server.url,
        path: '/api/v1/videos/' + video.shortUUID + '/comment-threads/156',
        expectedStatus: HttpStatusCode.NOT_FOUND_404
      })
    })

    it('Should fail with a private video without token', async function () {
      await makeGetRequest({
        url: server.url,
        path: '/api/v1/videos/' + privateVideo.shortUUID + '/comment-threads/' + privateCommentId,
        expectedStatus: HttpStatusCode.UNAUTHORIZED_401
      })
    })

    it('Should fail with another user token', async function () {
      await makeGetRequest({
        url: server.url,
        token: userAccessToken,
        path: '/api/v1/videos/' + privateVideo.shortUUID + '/comment-threads/' + privateCommentId,
        expectedStatus: HttpStatusCode.FORBIDDEN_403
      })
    })

    it('Should success with the correct params', async function () {
      await makeGetRequest({
        url: server.url,
        token: server.accessToken,
        path: '/api/v1/videos/' + privateVideo.shortUUID + '/comment-threads/' + privateCommentId,
        expectedStatus: HttpStatusCode.OK_200
      })

      await makeGetRequest({
        url: server.url,
        path: '/api/v1/videos/' + video.shortUUID + '/comment-threads/' + commentId,
        expectedStatus: HttpStatusCode.OK_200
      })
    })
  })

  describe('When adding a video thread', function () {

    it('Should fail with a non authenticated user', async function () {
      const fields = {
        text: 'text'
      }
      await makePostBodyRequest({
        url: server.url,
        path: pathThread,
        token: 'none',
        fields,
        expectedStatus: HttpStatusCode.UNAUTHORIZED_401
      })
    })

    it('Should fail with nothing', async function () {
      const fields = {}
      await makePostBodyRequest({ url: server.url, path: pathThread, token: server.accessToken, fields })
    })

    it('Should fail with a short comment', async function () {
      const fields = {
        text: ''
      }
      await makePostBodyRequest({ url: server.url, path: pathThread, token: server.accessToken, fields })
    })

    it('Should fail with a long comment', async function () {
      const fields = {
        text: 'h'.repeat(10001)
      }
      await makePostBodyRequest({ url: server.url, path: pathThread, token: server.accessToken, fields })
    })

    it('Should fail with an incorrect video', async function () {
      const path = '/api/v1/videos/ba708d62-e3d7-45d9-9d73-41b9097cc02d/comment-threads'
      const fields = {
        text: 'super comment'
      }
      await makePostBodyRequest({
        url: server.url,
        path,
        token: server.accessToken,
        fields,
        expectedStatus: HttpStatusCode.NOT_FOUND_404
      })
    })

    it('Should succeed with the correct parameters', async function () {
      const fields = {
        text: 'super comment'
      }
      await makePostBodyRequest({
        url: server.url,
        path: pathThread,
        token: server.accessToken,
        fields,
        expectedStatus: HttpStatusCode.OK_200
      })
    })
  })

  describe('When adding a comment to a thread', function () {
    it('Should fail with a non authenticated user', async function () {
      const fields = {
        text: 'text'
      }
      await makePostBodyRequest({
        url: server.url,
        path: pathComment,
        token: 'none',
        fields,
        expectedStatus: HttpStatusCode.UNAUTHORIZED_401
      })
    })

    it('Should fail with nothing', async function () {
      const fields = {}
      await makePostBodyRequest({ url: server.url, path: pathComment, token: server.accessToken, fields })
    })

    it('Should fail with a short comment', async function () {
      const fields = {
        text: ''
      }
      await makePostBodyRequest({ url: server.url, path: pathComment, token: server.accessToken, fields })
    })

    it('Should fail with a long comment', async function () {
      const fields = {
        text: 'h'.repeat(10001)
      }
      await makePostBodyRequest({ url: server.url, path: pathComment, token: server.accessToken, fields })
    })

    it('Should fail with an incorrect video', async function () {
      const path = '/api/v1/videos/ba708d62-e3d7-45d9-9d73-41b9097cc02d/comments/' + commentId
      const fields = {
        text: 'super comment'
      }
      await makePostBodyRequest({
        url: server.url,
        path,
        token: server.accessToken,
        fields,
        expectedStatus: HttpStatusCode.NOT_FOUND_404
      })
    })

    it('Should fail with an incorrect comment', async function () {
      const path = '/api/v1/videos/' + video.uuid + '/comments/124'
      const fields = {
        text: 'super comment'
      }
      await makePostBodyRequest({
        url: server.url,
        path,
        token: server.accessToken,
        fields,
        expectedStatus: HttpStatusCode.NOT_FOUND_404
      })
    })

    it('Should succeed with the correct parameters', async function () {
      const fields = {
        text: 'super comment'
      }
      await makePostBodyRequest({
        url: server.url,
        path: pathComment,
        token: server.accessToken,
        fields,
        expectedStatus: HttpStatusCode.OK_200
      })
    })
  })

  describe('When removing video comments', function () {
    it('Should fail with a non authenticated user', async function () {
      await makeDeleteRequest({ url: server.url, path: pathComment, token: 'none', expectedStatus: HttpStatusCode.UNAUTHORIZED_401 })
    })

    it('Should fail with another user', async function () {
      await makeDeleteRequest({
        url: server.url,
        path: pathComment,
        token: userAccessToken,
        expectedStatus: HttpStatusCode.FORBIDDEN_403
      })
    })

    it('Should fail with an incorrect video', async function () {
      const path = '/api/v1/videos/ba708d62-e3d7-45d9-9d73-41b9097cc02d/comments/' + commentId
      await makeDeleteRequest({ url: server.url, path, token: server.accessToken, expectedStatus: HttpStatusCode.NOT_FOUND_404 })
    })

    it('Should fail with an incorrect comment', async function () {
      const path = '/api/v1/videos/' + video.uuid + '/comments/124'
      await makeDeleteRequest({ url: server.url, path, token: server.accessToken, expectedStatus: HttpStatusCode.NOT_FOUND_404 })
    })

    it('Should succeed with the same user', async function () {
      let commentToDelete: number

      {
        const created = await server.comments.createThread({ videoId: video.uuid, token: userAccessToken, text: 'hello' })
        commentToDelete = created.id
      }

      const path = '/api/v1/videos/' + video.uuid + '/comments/' + commentToDelete

      await makeDeleteRequest({ url: server.url, path, token: userAccessToken2, expectedStatus: HttpStatusCode.FORBIDDEN_403 })
      await makeDeleteRequest({ url: server.url, path, token: userAccessToken, expectedStatus: HttpStatusCode.NO_CONTENT_204 })
    })

    it('Should succeed with the owner of the video', async function () {
      let commentToDelete: number
      let anotherVideoUUID: string

      {
        const { uuid } = await server.videos.upload({ token: userAccessToken, attributes: { name: 'video' } })
        anotherVideoUUID = uuid
      }

      {
        const created = await server.comments.createThread({ videoId: anotherVideoUUID, text: 'hello' })
        commentToDelete = created.id
      }

      const path = '/api/v1/videos/' + anotherVideoUUID + '/comments/' + commentToDelete

      await makeDeleteRequest({ url: server.url, path, token: userAccessToken2, expectedStatus: HttpStatusCode.FORBIDDEN_403 })
      await makeDeleteRequest({ url: server.url, path, token: userAccessToken, expectedStatus: HttpStatusCode.NO_CONTENT_204 })
    })

    it('Should succeed with the correct parameters', async function () {
      await makeDeleteRequest({
        url: server.url,
        path: pathComment,
        token: server.accessToken,
        expectedStatus: HttpStatusCode.NO_CONTENT_204
      })
    })
  })

  describe('When a video has comments disabled', function () {
    before(async function () {
      video = await server.videos.upload({ attributes: { commentsEnabled: false } })
      pathThread = '/api/v1/videos/' + video.uuid + '/comment-threads'
    })

    it('Should return an empty thread list', async function () {
      const res = await makeGetRequest({
        url: server.url,
        path: pathThread,
        expectedStatus: HttpStatusCode.OK_200
      })
      expect(res.body.total).to.equal(0)
      expect(res.body.data).to.have.lengthOf(0)
    })

    it('Should return an thread comments list')

    it('Should return conflict on thread add', async function () {
      const fields = {
        text: 'super comment'
      }
      await makePostBodyRequest({
        url: server.url,
        path: pathThread,
        token: server.accessToken,
        fields,
        expectedStatus: HttpStatusCode.CONFLICT_409
      })
    })

    it('Should return conflict on comment thread add')
  })

  describe('When listing admin comments threads', function () {
    const path = '/api/v1/videos/comments'

    it('Should fail with a bad start pagination', async function () {
      await checkBadStartPagination(server.url, path, server.accessToken)
    })

    it('Should fail with a bad count pagination', async function () {
      await checkBadCountPagination(server.url, path, server.accessToken)
    })

    it('Should fail with an incorrect sort', async function () {
      await checkBadSortPagination(server.url, path, server.accessToken)
    })

    it('Should fail with a non authenticated user', async function () {
      await makeGetRequest({
        url: server.url,
        path,
        expectedStatus: HttpStatusCode.UNAUTHORIZED_401
      })
    })

    it('Should fail with a non admin user', async function () {
      await makeGetRequest({
        url: server.url,
        path,
        token: userAccessToken,
        expectedStatus: HttpStatusCode.FORBIDDEN_403
      })
    })

    it('Should succeed with the correct params', async function () {
      await makeGetRequest({
        url: server.url,
        path,
        token: server.accessToken,
        query: {
          isLocal: false,
          search: 'toto',
          searchAccount: 'toto',
          searchVideo: 'toto'
        },
        expectedStatus: HttpStatusCode.OK_200
      })
    })
  })

  after(async function () {
    await cleanupTests([ server ])
  })
})<|MERGE_RESOLUTION|>--- conflicted
+++ resolved
@@ -3,7 +3,7 @@
 import 'mocha'
 import * as chai from 'chai'
 import { checkBadCountPagination, checkBadSortPagination, checkBadStartPagination } from '@server/tests/shared'
-import { HttpStatusCode, VideoCreateResult } from '@shared/models'
+import { HttpStatusCode, VideoCreateResult, VideoPrivacy } from '@shared/models'
 import {
   cleanupTests,
   createSingleServer,
@@ -12,12 +12,7 @@
   makePostBodyRequest,
   PeerTubeServer,
   setAccessTokensToServers
-<<<<<<< HEAD
 } from '@shared/server-commands'
-=======
-} from '@shared/extra-utils'
-import { HttpStatusCode, VideoCreateResult, VideoPrivacy } from '@shared/models'
->>>>>>> 84c8d986
 
 const expect = chai.expect
 
