/* tslint:disable:no-unused-expression */

import * as chai from 'chai'
import 'mocha'
import { User, Video } from '../../../../shared/index'
import {
  createUser,
  doubleFollow,
  flushAndRunMultipleServers,
  getVideoChannelVideos,
  testImage,
  updateVideo,
  updateVideoChannelAvatar,
<<<<<<< HEAD
  uploadVideo, wait, userLogin
} from '../../../../shared/utils'
=======
  uploadVideo,
  userLogin
} from '../../utils'
>>>>>>> d216b538
import {
  addVideoChannel,
  deleteVideoChannel,
  flushTests,
  getAccountVideoChannelsList,
  getMyUserInformation,
  getVideoChannel,
  getVideoChannelsList,
  killallServers,
  ServerInfo,
  setAccessTokensToServers,
  updateVideoChannel
} from '../../../../shared/utils/index'
import { waitJobs } from '../../../../shared/utils/server/jobs'

const expect = chai.expect

describe('Test video channels', function () {
  let servers: ServerInfo[]
  let userInfo: User
  let accountUUID: string
  let firstVideoChannelId: number
  let secondVideoChannelId: number
  let videoUUID: string

  before(async function () {
    this.timeout(30000)

    await flushTests()

    servers = await flushAndRunMultipleServers(2)

    await setAccessTokensToServers(servers)
    await doubleFollow(servers[0], servers[1])

    {
      const res = await getMyUserInformation(servers[0].url, servers[0].accessToken)
      const user: User = res.body
      accountUUID = user.account.uuid

      firstVideoChannelId = user.videoChannels[0].id
    }

    await waitJobs(servers)
  })

  it('Should have one video channel (created with root)', async () => {
    const res = await getVideoChannelsList(servers[0].url, 0, 2)

    expect(res.body.total).to.equal(1)
    expect(res.body.data).to.be.an('array')
    expect(res.body.data).to.have.lengthOf(1)
  })

  it('Should create another video channel', async function () {
    this.timeout(10000)

    {
      const videoChannel = {
        name: 'second_video_channel',
        displayName: 'second video channel',
        description: 'super video channel description',
        support: 'super video channel support text'
      }
      const res = await addVideoChannel(servers[ 0 ].url, servers[ 0 ].accessToken, videoChannel)
      secondVideoChannelId = res.body.videoChannel.id
    }

    // The channel is 1 is propagated to servers 2
    {
      const res = await uploadVideo(servers[ 0 ].url, servers[ 0 ].accessToken, { name: 'my video name', channelId: secondVideoChannelId })
      videoUUID = res.body.video.uuid
    }

    await waitJobs(servers)
  })

  it('Should have two video channels when getting my information', async () => {
    const res = await getMyUserInformation(servers[0].url, servers[0].accessToken)
    userInfo = res.body

    expect(userInfo.videoChannels).to.be.an('array')
    expect(userInfo.videoChannels).to.have.lengthOf(2)

    const videoChannels = userInfo.videoChannels
    expect(videoChannels[0].name).to.equal('root_channel')
    expect(videoChannels[0].displayName).to.equal('Main root channel')

    expect(videoChannels[1].name).to.equal('second_video_channel')
    expect(videoChannels[1].displayName).to.equal('second video channel')
    expect(videoChannels[1].description).to.equal('super video channel description')
    expect(videoChannels[1].support).to.equal('super video channel support text')
  })

  it('Should have two video channels when getting account channels on server 1', async function () {
    const res = await getAccountVideoChannelsList(servers[0].url, userInfo.account.name + '@' + userInfo.account.host)
    expect(res.body.total).to.equal(2)
    expect(res.body.data).to.be.an('array')
    expect(res.body.data).to.have.lengthOf(2)

    const videoChannels = res.body.data
    expect(videoChannels[0].name).to.equal('root_channel')
    expect(videoChannels[0].displayName).to.equal('Main root channel')

    expect(videoChannels[1].name).to.equal('second_video_channel')
    expect(videoChannels[1].displayName).to.equal('second video channel')
    expect(videoChannels[1].description).to.equal('super video channel description')
    expect(videoChannels[1].support).to.equal('super video channel support text')
  })

  it('Should have one video channel when getting account channels on server 2', async function () {
    const res = await getAccountVideoChannelsList(servers[1].url, userInfo.account.name + '@' + userInfo.account.host)
    expect(res.body.total).to.equal(1)
    expect(res.body.data).to.be.an('array')
    expect(res.body.data).to.have.lengthOf(1)

    const videoChannels = res.body.data
    expect(videoChannels[0].name).to.equal('second_video_channel')
    expect(videoChannels[0].displayName).to.equal('second video channel')
    expect(videoChannels[0].description).to.equal('super video channel description')
    expect(videoChannels[0].support).to.equal('super video channel support text')
  })

  it('Should list video channels', async function () {
    const res = await getVideoChannelsList(servers[0].url, 1, 1, '-name')

    expect(res.body.total).to.equal(2)
    expect(res.body.data).to.be.an('array')
    expect(res.body.data).to.have.lengthOf(1)
    expect(res.body.data[0].name).to.equal('root_channel')
    expect(res.body.data[0].displayName).to.equal('Main root channel')
  })

  it('Should update video channel', async function () {
    this.timeout(5000)

    const videoChannelAttributes = {
      displayName: 'video channel updated',
      description: 'video channel description updated',
      support: 'video channel support text updated'
    }

    await updateVideoChannel(servers[0].url, servers[0].accessToken, 'second_video_channel', videoChannelAttributes)

    await waitJobs(servers)
  })

  it('Should have video channel updated', async function () {
    for (const server of servers) {
      const res = await getVideoChannelsList(server.url, 0, 1, '-name')

      expect(res.body.total).to.equal(2)
      expect(res.body.data).to.be.an('array')
      expect(res.body.data).to.have.lengthOf(1)
      expect(res.body.data[0].name).to.equal('second_video_channel')
      expect(res.body.data[0].displayName).to.equal('video channel updated')
      expect(res.body.data[0].description).to.equal('video channel description updated')
      expect(res.body.data[0].support).to.equal('video channel support text updated')
    }
  })

  it('Should update video channel avatar', async function () {
    this.timeout(5000)

    const fixture = 'avatar.png'

    await updateVideoChannelAvatar({
      url: servers[0].url,
      accessToken: servers[0].accessToken,
      videoChannelName: 'second_video_channel',
      fixture
    })

    await waitJobs(servers)
  })

  it('Should have video channel avatar updated', async function () {
    for (const server of servers) {
      const res = await getVideoChannelsList(server.url, 0, 1, '-name')

      const videoChannel = res.body.data.find(c => c.id === secondVideoChannelId)

      await testImage(server.url, 'avatar-resized', videoChannel.avatar.path, '.png')
    }
  })

  it('Should get video channel', async function () {
    const res = await getVideoChannel(servers[0].url, 'second_video_channel')

    const videoChannel = res.body
    expect(videoChannel.name).to.equal('second_video_channel')
    expect(videoChannel.displayName).to.equal('video channel updated')
    expect(videoChannel.description).to.equal('video channel description updated')
    expect(videoChannel.support).to.equal('video channel support text updated')
  })

  it('Should list the second video channel videos', async function () {
    this.timeout(10000)

    for (const server of servers) {
      const channelURI = 'second_video_channel@localhost:9001'
      const res1 = await getVideoChannelVideos(server.url, server.accessToken, channelURI, 0, 5)
      expect(res1.body.total).to.equal(1)
      expect(res1.body.data).to.be.an('array')
      expect(res1.body.data).to.have.lengthOf(1)
      expect(res1.body.data[0].name).to.equal('my video name')
    }
  })

  it('Should change the video channel of a video', async function () {
    this.timeout(10000)

    await updateVideo(servers[0].url, servers[0].accessToken, videoUUID, { channelId: firstVideoChannelId })

    await waitJobs(servers)
  })

  it('Should list the first video channel videos', async function () {
    this.timeout(10000)

    for (const server of servers) {
      const secondChannelURI = 'second_video_channel@localhost:9001'
      const res1 = await getVideoChannelVideos(server.url, server.accessToken, secondChannelURI, 0, 5)
      expect(res1.body.total).to.equal(0)

      const channelURI = 'root_channel@localhost:9001'
      const res2 = await getVideoChannelVideos(server.url, server.accessToken, channelURI, 0, 5)
      expect(res2.body.total).to.equal(1)

      const videos: Video[] = res2.body.data
      expect(videos).to.be.an('array')
      expect(videos).to.have.lengthOf(1)
      expect(videos[0].name).to.equal('my video name')
    }
  })

  it('Should delete video channel', async function () {
    await deleteVideoChannel(servers[0].url, servers[0].accessToken, 'second_video_channel')
  })

  it('Should have video channel deleted', async function () {
    const res = await getVideoChannelsList(servers[0].url, 0, 10)

    expect(res.body.total).to.equal(1)
    expect(res.body.data).to.be.an('array')
    expect(res.body.data).to.have.lengthOf(1)
    expect(res.body.data[0].displayName).to.equal('Main root channel')
  })

  it('Should create the main channel with an uuid if there is a conflict', async function () {
    {
      const videoChannel = { name: 'toto_channel', displayName: 'My toto channel' }
      await addVideoChannel(servers[ 0 ].url, servers[ 0 ].accessToken, videoChannel)
    }

    {
      await createUser(servers[ 0 ].url, servers[ 0 ].accessToken, 'toto', 'password')
      const accessToken = await userLogin(servers[ 0 ], { username: 'toto', password: 'password' })

      const res = await getMyUserInformation(servers[ 0 ].url, accessToken)
      const videoChannel = res.body.videoChannels[ 0 ]
      expect(videoChannel.name).to.match(/[0-9a-f]{8}-[0-9a-f]{4}-[0-9a-f]{4}-[0-9a-f]{4}-[0-9a-f]{12}/)
    }
  })

  after(async function () {
    killallServers(servers)
  })
})<|MERGE_RESOLUTION|>--- conflicted
+++ resolved
@@ -11,14 +11,9 @@
   testImage,
   updateVideo,
   updateVideoChannelAvatar,
-<<<<<<< HEAD
-  uploadVideo, wait, userLogin
-} from '../../../../shared/utils'
-=======
   uploadVideo,
   userLogin
-} from '../../utils'
->>>>>>> d216b538
+} from '../../../../shared/utils'
 import {
   addVideoChannel,
   deleteVideoChannel,
